--- conflicted
+++ resolved
@@ -29,12 +29,9 @@
 from ravens.tasks.place_red_in_green import PlaceRedInGreen
 from ravens.tasks.stack_block_pyramid import StackBlockPyramid
 from ravens.tasks.stack_block_tower import StackBlockTower
-<<<<<<< HEAD
-=======
 from ravens.tasks.stack_block_vertical_square import StackBlockVerticalSquare
 from ravens.tasks.block_row import BlockRow
 from ravens.tasks.unstack_block_tower import UnstackBlockTower
->>>>>>> 0e2dc978
 from ravens.tasks.sweeping_piles import SweepingPiles
 from ravens.tasks.task import Task
 from ravens.tasks.towers_of_hanoi import TowersOfHanoi
@@ -54,12 +51,9 @@
     'place-red-in-green': PlaceRedInGreen,
     'stack-block-pyramid': StackBlockPyramid,
     'stack-block-tower': StackBlockTower,
-<<<<<<< HEAD
-=======
     'unstack-block-tower': UnstackBlockTower,
     'block-row': BlockRow,
     'stack-block-vertical-square': StackBlockVerticalSquare,
->>>>>>> 0e2dc978
     'sweeping-piles': SweepingPiles,
     'towers-of-hanoi': TowersOfHanoi
 }